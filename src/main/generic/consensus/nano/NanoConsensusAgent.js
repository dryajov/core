--- conflicted
+++ resolved
@@ -400,9 +400,6 @@
     }
 
     /**
-<<<<<<< HEAD
-     * @param {Hash} blockHash
-=======
      * @param {GetDataMessage} msg
      * @return {Promise}
      * @private
@@ -489,7 +486,7 @@
     }
 
     /**
->>>>>>> 3528b7c6
+     * @param {Hash} blockHash
      * @param {Array.<Address>} addresses
      * @returns {Promise.<Array.<Account>>}
      */
