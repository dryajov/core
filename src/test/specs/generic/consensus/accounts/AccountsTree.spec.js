describe('AccountsTree', () => {

    /** Parameterized tests: each test is invoked an all kinds of account trees defined below **/


    /**
     * Creates a wrapper object for a description and constructor method for a specific account tree type.
     *
     * @param type A string describing the account tree type
     * @param builder A constructor for the described account tree type
     * @returns {{type: string, builder: constructor method}}
     */
    function treeBuilder(type, builder) {
        return {
            'type': type,
            'builder': builder
        };
    }

    // represents a list of account trees on top of which all tests are executed
    const treeBuilders = [treeBuilder('volatile', AccountsTree.createVolatile),
        treeBuilder('temporary volatile', async function () {
            return AccountsTree.createTemporary(await AccountsTree.createVolatile());
        })

        // TODO: Due to issue #161, the persistent accounts tree currently cannot be used for testing.
        // treeBuilder('persistent', AccountsTree.getPersistent)
        // treeBuilder('temporary persistent', async function () {
        //     return AccountsTree.createTemporary(await AccountsTree.getPersistent());
        // })
    ];

    /**
     * Helper method to create an address object from a sequence of nibbles.
     * @param {int[]} nibbles array of 40 nibbles (= 20 bytes)
     * @returns {Address} the resulting address
     */
    function raw2address(nibbles) {
        let address = '';
        for (let i = 0; i < nibbles.length; i++) {
            const rawNibble = nibbles[i];
            address += rawNibble.toString(16);
        }
        return Address.fromHex(address);
    }

    // for each test, create a specialized version that runs on exactly the provided account tree type.
    treeBuilders.forEach((treeBuilder) => {

        it(`has a 32 bytes root hash (${  treeBuilder.type  })` , (done) => {
            const account1 = new Account(new Balance(80000, 8));
            const address = Address.unserialize(BufferUtils.fromBase64(Dummy.address1));

            (async function () {
                const tree = await treeBuilder.builder();
                await tree.put(address, account1);

                const root = await tree.root();
                expect(root._obj.byteLength).toEqual(32);
            })().then(done, done.fail);
        });

        it(`can put and get a Balance (${  treeBuilder.type  })`, (done) => {
            const value = 20;
            const nonce = 2;
            const account1 = new Account(new Balance(value, nonce));
            const address = Address.unserialize(BufferUtils.fromBase64(Dummy.address1));

            (async function () {
                const tree = await treeBuilder.builder();
                await tree.put(address, account1);

                const account2 = await tree.get(address);

                expect(account2).not.toBeUndefined();
                expect(account2.balance).not.toBeUndefined();
                expect(account2.balance.value).toEqual(value);
                expect(account2.balance.nonce).toEqual(nonce);
            })().then(done, done.fail);
        });

        it('can update a Balance', (done) => {
            const nonce = 1;
            let value = 10;
            let account = new Account(new Balance(value, nonce));
            const address = Address.unserialize(BufferUtils.fromBase64(Dummy.address1));

            (async function () {
                const tree = await treeBuilder.builder();
                await tree.put(address, account);

                let result = await tree.get(address);

                expect(result).not.toBeUndefined();
                expect(result.balance).not.toBeUndefined();
                expect(result.balance.value).toEqual(value);
                expect(result.balance.nonce).toEqual(nonce);

                value = 50;
                account = new Account(new Balance(value, nonce));
                await tree.put(address, account);

                result = await tree.get(address);

                expect(result).not.toBeUndefined();
                expect(result.balance).not.toBeUndefined();
                expect(result.balance.value).toEqual(value);
                expect(result.balance.nonce).toEqual(nonce);



            })().then(done, done.fail);


        });

        it(`can put and get multiple Balances (${  treeBuilder.type  })`, (done) => {
            const value1 = 8;
            const nonce1 = 8;
            const account1 = new Account(new Balance(value1, nonce1));
            const address1 = Address.unserialize(BufferUtils.fromBase64(Dummy.address1));

            const value2 = 88;
            const nonce2 = 88;
            const account2 = new Account(new Balance(value2, nonce2));
            const address2 = Address.unserialize(BufferUtils.fromBase64(Dummy.address2));

            const value3 = 88888888;
            const nonce3 = 88888888;
            const account3 = new Account(new Balance(value3, nonce3));
            const address3 = Address.unserialize(BufferUtils.fromBase64(Dummy.address3));

            (async function () {
                const tree = await treeBuilder.builder();

                await tree.put(address1, account1);
                await tree.put(address2, account2);
                await tree.put(address3, account3);

                const accountTest1 = await tree.get(address1);
                expect(accountTest1).not.toBeUndefined();
                expect(accountTest1.balance).not.toBeUndefined();
                expect(accountTest1.balance.value).toEqual(value1);
                expect(accountTest1.balance.nonce).toEqual(nonce1);

                const accountTest2 = await tree.get(address2);
                expect(accountTest2).not.toBeUndefined();
                expect(accountTest2.balance).not.toBeUndefined();
                expect(accountTest2.balance.value).toEqual(value2);
                expect(accountTest2.balance.nonce).toEqual(nonce2);

                const accountTest3 = await tree.get(address3);
                expect(accountTest3).not.toBeUndefined();
                expect(accountTest3.balance).not.toBeUndefined();
                expect(accountTest3.balance.value).toEqual(value3);
                expect(accountTest3.balance.nonce).toEqual(nonce3);
            })().then(done, done.fail);
        });

        it(`root hash is invariant to history (${  treeBuilder.type  })`, (done) => {
            const account1 = new Account(new Balance(80000, 8));
            const account2 = new Account(new Balance(8000000, 8));
            const address = Address.unserialize(BufferUtils.fromBase64(Dummy.address1));

            (async function () {
                const tree = await treeBuilder.builder();

                await tree.put(address, account1);
                const state1 = await tree.root();

                await tree.put(address, account2);
                const state2 = await tree.root();
                expect(state2.toBase64()).not.toBe(state1.toBase64());

                await tree.put(address, account1);
                const state3 = await tree.root();
                expect(state3.toBase64()).toBe(state1.toBase64());
            })().then(done, done.fail);
        });

        it(`root hash is invariant to insertion order (${  treeBuilder.type  })`, (done) => {
            const balance = new Balance(8, 8);
            const balanceReset = new Balance(0, 0);

            const address1 = Address.unserialize(BufferUtils.fromBase64(Dummy.address1));
            const address2 = Address.unserialize(BufferUtils.fromBase64(Dummy.address2));
            const address3 = Address.unserialize(BufferUtils.fromBase64(Dummy.address3));

            (async function () {
                const tree = await treeBuilder.builder();

                // order1
                await tree.put(address1, new Account(balance));
                await tree.put(address2, new Account(balance));
                await tree.put(address3, new Account(balance));
                const state1 = await tree.root();


                // "reset"
                await tree.put(address1, new Account(balanceReset));
                await tree.put(address3, new Account(balanceReset));
                await tree.put(address2, new Account(balanceReset));
                // order2
                await tree.put(address1, new Account(balance));
                await tree.put(address3, new Account(balance));
                await tree.put(address2, new Account(balance));
                const state2 = await tree.root();


                // "reset"
                await tree.put(address1, new Account(balanceReset));
                await tree.put(address3, new Account(balanceReset));
                await tree.put(address2, new Account(balanceReset));
                // order3
                await tree.put(address2, new Account(balance));
                await tree.put(address1, new Account(balance));
                await tree.put(address3, new Account(balance));
                const state3 = await tree.root();


                // "reset"
                await tree.put(address1, new Account(balanceReset));
                await tree.put(address3, new Account(balanceReset));
                await tree.put(address2, new Account(balanceReset));
                // order4
                await tree.put(address2, new Account(balance));
                await tree.put(address3, new Account(balance));
                await tree.put(address1, new Account(balance));
                const state4 = await tree.root();

                expect(state2.toBase64()).toBe(state1.toBase64());
                expect(state3.toBase64()).toBe(state1.toBase64());
                expect(state4.toBase64()).toBe(state1.toBase64());
            })().then(done, done.fail);
        });

        it(`root hash is invariant to insertion order (test 2) (${  treeBuilder.type  })`, (done) => {
            const value1 = 8;
            const nonce1 = 8;
            const balance1 = new Balance(value1, nonce1);
            const address1 = Address.unserialize(BufferUtils.fromBase64(Dummy.address1));

            const value2 = 88;
            const nonce2 = 88;
            const balance2 = new Balance(value2, nonce2);
            const address2 = Address.unserialize(BufferUtils.fromBase64(Dummy.address2));

            (async function () {
                let tree = await treeBuilder.builder();
                let accounts = new Accounts(tree);

                // order1
                await accounts.commitBlock(Block.GENESIS);
                await accounts._tree.put(address1, new Account(balance1));
                await accounts._tree.put(address2, new Account(balance2));
                const state1 = await accounts._tree.root();


                // "reset"
                tree = await treeBuilder.builder();
                accounts = new Accounts(tree);

                // order2
                await accounts.commitBlock(Block.GENESIS);
                await accounts._tree.put(address2, new Account(balance2));
                await accounts._tree.put(address1, new Account(balance1));
                const state2 = await accounts._tree.root();


                expect(state2.toBase64()).toBe(state1.toBase64());
            })().then(done, done.fail);
        });

        it(`can handle concurrency (${  treeBuilder.type  })`, (done) => {
            const value1 = 8;
            const nonce1 = 8;
            const account1 = new Account(new Balance(value1, nonce1));
            const address1 = Address.unserialize(BufferUtils.fromBase64(Dummy.address1));

            const value2 = 88;
            const nonce2 = 88;
            const account2 = new Account(new Balance(value2, nonce2));
            const address2 = Address.unserialize(BufferUtils.fromBase64(Dummy.address2));

            const value3 = 88888888;
            const nonce3 = 88888888;
            const account3 = new Account(new Balance(value3, nonce3));
            const address3 = Address.unserialize(BufferUtils.fromBase64(Dummy.address3));

            (async function () {
                const tree = await treeBuilder.builder();

                await Promise.all([
                    tree.put(address1, account1),
                    tree.put(address2, account2),
                    tree.put(address3, account3)
                ]);

                const accountTest1 = await tree.get(address1);
                expect(accountTest1).not.toBeUndefined();
                expect(accountTest1.balance).not.toBeUndefined();
                expect(accountTest1.balance.value).toEqual(value1);
                expect(accountTest1.balance.nonce).toEqual(nonce1);

                const accountTest2 = await tree.get(address2);
                expect(accountTest2).not.toBeUndefined();
                expect(accountTest2.balance).not.toBeUndefined();
                expect(accountTest2.balance.value).toEqual(value2);
                expect(accountTest2.balance.nonce).toEqual(nonce2);

                const accountTest3 = await tree.get(address3);
                expect(accountTest3).not.toBeUndefined();
                expect(accountTest3.balance).not.toBeUndefined();
                expect(accountTest3.balance.value).toEqual(value3);
                expect(accountTest3.balance.nonce).toEqual(nonce3);

                //TODO: remove await from tree.get call
            })().then(done, done.fail);
        });

        it(`represents the initial balance of an account implicitly (${  treeBuilder.type  })`, (done) => {
            // Balance { value:0, nonce:0 } may not be stored explicitly

            (async function () {
                const tree = await treeBuilder.builder();

                const value1 = 8;
                const nonce1 = 8;
                const account1 = new Account(new Balance(value1, nonce1));
                const address1 = Address.unserialize(BufferUtils.fromBase64(Dummy.address1));

                const value2 = 88;
                const nonce2 = 88;
                const account2 = new Account(new Balance(value2, nonce2));
                const address2 = Address.unserialize(BufferUtils.fromBase64(Dummy.address2));


                await tree.put(address1, account1);
                const root1 = await tree.root();

                await tree.put(address2, account2);
                await tree.put(address2, new Account(new Balance(0, 0)));

                const root2 = await tree.root();
                expect(root2.toBase64()).toEqual(root1.toBase64());
            })().then(done, done.fail);
        });

        it(`can merge nodes while pruning (${  treeBuilder.type  })`, (done) => {
            // Balance { value:0, nonce:0 } may not be stored explicitly

            (async function () {
                const tree = await treeBuilder.builder();

                const address1 = new Address(new Uint8Array([1, 2, 3, 4, 5, 6, 7, 8, 9, 10, 11, 12, 13, 14, 15, 16, 17, 18, 19, 20]));
                const address2 = new Address(new Uint8Array([1, 3, 3, 4, 5, 6, 7, 8, 9, 10, 11, 12, 13, 14, 15, 16, 17, 18, 19, 20]));
                const address3 = new Address(new Uint8Array([1, 3, 4, 4, 5, 6, 7, 8, 9, 10, 11, 12, 13, 14, 15, 16, 17, 18, 19, 20]));

                await tree.put(address1, new Account(new Balance(50, 0)));
                const root1 = await tree.root();

                await tree.put(address2, new Account(new Balance(50, 0)));
                await tree.put(address3, new Account(new Balance(50, 0)));
                await tree.put(address2, new Account(new Balance(0, 0)));
                await tree.put(address3, new Account(new Balance(0, 0)));

                const root2 = await tree.root();
                expect(root2.toBase64()).toEqual(root1.toBase64());
            })().then(done, done.fail);
        });

        it(`can handle an account balance decreasing to zero (${  treeBuilder.type  })`, done => {
            (async function () {
                const tree = await treeBuilder.builder();

                const value1 = 1234;
                const nonce1 = 0;
                const balance1 = new Balance(value1, nonce1);
                const address = new Address(BufferUtils.fromBase64(Dummy.address1));

                await tree.put(address, balance1);

                const value2 = 0;
                const nonce2 = 1;
                const balance2 = new Balance(value2, nonce2);

                await tree.put(address, balance2);

                const balance3 = await tree.get(address);

                const value3 = balance3.value;
                expect(value3).toBe(value2);
            })().then(done, done.fail);
        });

        it(`can handle deep trees (${  treeBuilder.type  })`, (done) => {
            (async function () {

                /* generate a tree that is very deep without requiring too many nodes (small width).
                 idea: construct addresses so that we have a long path of branch nodes where kv node shortcuts are avoided

                 scheme:
                 a1: 00000000...
                 a2: 01111111...
                 a3: 01222222...
                 01234567... will be the path with no shortcuts.
                 After F(15), the maximal value a nibble can take, we wrap around.

                 Since addresses have 20 bytes, we have 40 nibbles, hence need 40 addresses for one complete chain
                 without shortcuts (enforce a branch node for all nibbles).
                 */
                const tree = await treeBuilder.builder();
                let current = new Array(40).fill(0);
                await tree.put(raw2address(current), new Account(new Balance(1, 0)));

                for (let i = 1; i < 40; i++) {
                    const nibble = i % 16;

                    // get the first i entries from the previous sequence
                    const prefix = current.slice(0, i);
                    // fill the rest with the new value
                    const diverging = new Array(40 - i).fill(nibble);
                    // now combine and set current
                    current = prefix.concat(diverging);

                    await tree.put(raw2address(current), new Account(new Balance(1, 0)));
                }

                // the tree should have 80 nodes now: 1 root, 1 for the first address and for each new address 2
                // additional nodes are added
                const nodes = await tree.export();
                expect(nodes.length).toBe(80);


                // check two balances
                const address1 = raw2address(new Array(40).fill(0));
                const address2 = raw2address([0, 1, 2, 3].concat(new Array(36).fill(4)));
                const account1 = await tree.get(address1);
                const account2 = await tree.get(address2);

                expect(account1).toBeDefined();
                expect(account2).toBeDefined();
                expect(account1.balance).not.toBeUndefined();
                expect(account2.balance).not.toBeUndefined();
                expect(account1.balance.value).toBe(1);
                expect(account2.balance.value).toBe(1);
                expect(account1.balance.nonce).toBe(0);
                expect(account2.balance.nonce).toBe(0);

            })().then(done, done.fail);
        });

        it(`can handle wide trees (${  treeBuilder.type  })`, (done) => {
            /* Generate a wide tree: create branch nodes with 16 entries on 2 subsequent levels by generating addresses
             * with all possible values for the first two nibbles.
             * Results in 273 branch nodes: 1 root + 16 branch (1. level) + 256 (2. level)
             */
            (async function () {
                const tree = await treeBuilder.builder();

                // insert 16 * 16 = 256 addresses into the tree to fill up the first two levels
                for (let i = 0; i < 16; i++) {
                    for (let j = 0; j < 16; j++) {
                        const address = raw2address([i, j].concat(new Array(38).fill(0)));
                        await tree.put(address, new Account(new Balance(1, 0)));
                    }
                }

                // check that the tree looks like expected
                const nodes = await tree.export();
                expect(nodes.length).toBe(273);

                // check two balances
                const address1 = raw2address(new Array(40).fill(0));
                const address2 = raw2address([15].concat(new Array(39).fill(0)));
                const account1 = await tree.get(address1);
                const account2 = await tree.get(address2);

                expect(account1).toBeDefined();
                expect(account2).toBeDefined();
                expect(account1.balance).not.toBeUndefined();
                expect(account2.balance).not.toBeUndefined();
                expect(account1.balance.value).toBe(1);
                expect(account2.balance.value).toBe(1);
                expect(account1.balance.nonce).toBe(0);
                expect(account2.balance.nonce).toBe(0);

            })().then(done, done.fail);

        });

        /* Unfortunately, there is no import function at the time of this writing
         * (cf. issue #172: https://github.com/nimiq-network/core/issues/172).
         * Hence, without making assumptions about the implementation of the export function, we can only check
         * if it outputs the correct amount of nodes.
        */
        it(`exports the correct number of nodes (${  treeBuilder.type  })`, (done) => {
            (async function () {
                const tree = await treeBuilder.builder();

                // check empty tree
                let nodes = await tree.export();
                expect(nodes.length).toBe(1);

                // now add nodes and check the number of exported nodes

                const value1 = 1;
                const nonce1 = 1;
                const account1 = new Account(new Balance(value1, nonce1));
                const address1 = Address.unserialize(BufferUtils.fromBase64(Dummy.address1));
                await tree.put(address1, account1);

                nodes = await tree.export();
                expect(nodes.length).toBe(2);

                const value2 = 2;
                const nonce2 = 2;
                const account2 = new Account(new Balance(value2, nonce2));
                const address2 = Address.unserialize(BufferUtils.fromBase64(Dummy.address2));
                await tree.put(address2, account2);

                nodes = await tree.export();
                expect(nodes.length).toBe(3);

                const value3 = 3;
                const nonce3 = 3;
                const account3 = new Account(new Balance(value3, nonce3));
                const address3 = Address.unserialize(BufferUtils.fromBase64(Dummy.address3));
                await tree.put(address3, account3);

                nodes = await tree.export();
                expect(nodes.length).toBe(4);

            })().then(done, done.fail);
        });

        it(`is invariant to exports (${  treeBuilder.type  })`, (done) => {
            (async function () {
                const tree = await treeBuilder.builder();
                let oldHash = await tree.hash;
                tree.export();
                let newHash = tree.hash;
                expect(oldHash).toEqual(newHash);

                const value = 1;
                const nonce = 1;
                const account = new Account(new Balance(value, nonce));
                const address = Address.unserialize(BufferUtils.fromBase64(Dummy.address1));
                await tree.put(address, account);

                oldHash = await tree.hash;
                tree.export();
                newHash = await tree.hash;
                expect(oldHash).toEqual(newHash);

            })().then(done, done.fail);
        });
    });
<<<<<<< HEAD
=======

    it('can verify the consistency of its state', (done) => {
        (async function () {
            const tree = await AccountsTree.createVolatile();

            // empty tree should verify
            expect(await tree.verify()).toBe(true);

            // add a few entries and check again

            // address 1 and 2 are picked to enforce the creation of a branch node on first level (after root) and 2
            // terminal nodes in the second level.
            const address1 = new Address(BufferUtils.fromHex(new Array(40).fill(0).join('')));
            const account1 = new Account(new Balance(12, 9));
            await tree.put(address1, account1);
            expect(await tree.verify()).toBe(true);

            const address2 = new Address(BufferUtils.fromHex([0,0,0,0,1].concat(new Array(35).fill(0)).join('')));
            const account2 = new Account(new Balance(642, 31));
            await tree.put(address2, account2);
            expect(await tree.verify()).toBe(true);

            const address3 = new Address(BufferUtils.fromBase64(Dummy.address3));
            let account3 = new Account(new Balance(374, 937));
            await tree.put(address3, account3);
            expect(await tree.verify()).toBe(true);

            // now update an entry
            account3 = new Account(new Balance(77, 122));
            await tree.put(address3, account3);
            expect(await tree.verify()).toBe(true);

            // and check after cleaning
            await tree.clear();
            expect(await tree.verify()).toBe(true);

        })().then(done, done.fail);
    });
>>>>>>> ada5c2e8
});<|MERGE_RESOLUTION|>--- conflicted
+++ resolved
@@ -555,46 +555,43 @@
 
             })().then(done, done.fail);
         });
+
+        it(`can verify the consistency of its state (${  treeBuilder.type  })`, (done) => {
+            (async function () {
+                const tree = await treeBuilder.builder();
+
+                // empty tree should verify
+                expect(await tree.verify()).toBe(true);
+
+                // add a few entries and check again
+
+                // address 1 and 2 are picked to enforce the creation of a branch node on first level (after root) and 2
+                // terminal nodes in the second level.
+                const address1 = new Address(BufferUtils.fromHex(new Array(40).fill(0).join('')));
+                const account1 = new Account(new Balance(12, 9));
+                await tree.put(address1, account1);
+                expect(await tree.verify()).toBe(true);
+
+                const address2 = new Address(BufferUtils.fromHex([0,0,0,0,1].concat(new Array(35).fill(0)).join('')));
+                const account2 = new Account(new Balance(642, 31));
+                await tree.put(address2, account2);
+                expect(await tree.verify()).toBe(true);
+
+                const address3 = new Address(BufferUtils.fromBase64(Dummy.address3));
+                let account3 = new Account(new Balance(374, 937));
+                await tree.put(address3, account3);
+                expect(await tree.verify()).toBe(true);
+
+                // now update an entry
+                account3 = new Account(new Balance(77, 122));
+                await tree.put(address3, account3);
+                expect(await tree.verify()).toBe(true);
+
+                // and check after cleaning
+                await tree.clear();
+                expect(await tree.verify()).toBe(true);
+
+            })().then(done, done.fail);
+        });
     });
-<<<<<<< HEAD
-=======
-
-    it('can verify the consistency of its state', (done) => {
-        (async function () {
-            const tree = await AccountsTree.createVolatile();
-
-            // empty tree should verify
-            expect(await tree.verify()).toBe(true);
-
-            // add a few entries and check again
-
-            // address 1 and 2 are picked to enforce the creation of a branch node on first level (after root) and 2
-            // terminal nodes in the second level.
-            const address1 = new Address(BufferUtils.fromHex(new Array(40).fill(0).join('')));
-            const account1 = new Account(new Balance(12, 9));
-            await tree.put(address1, account1);
-            expect(await tree.verify()).toBe(true);
-
-            const address2 = new Address(BufferUtils.fromHex([0,0,0,0,1].concat(new Array(35).fill(0)).join('')));
-            const account2 = new Account(new Balance(642, 31));
-            await tree.put(address2, account2);
-            expect(await tree.verify()).toBe(true);
-
-            const address3 = new Address(BufferUtils.fromBase64(Dummy.address3));
-            let account3 = new Account(new Balance(374, 937));
-            await tree.put(address3, account3);
-            expect(await tree.verify()).toBe(true);
-
-            // now update an entry
-            account3 = new Account(new Balance(77, 122));
-            await tree.put(address3, account3);
-            expect(await tree.verify()).toBe(true);
-
-            // and check after cleaning
-            await tree.clear();
-            expect(await tree.verify()).toBe(true);
-
-        })().then(done, done.fail);
-    });
->>>>>>> ada5c2e8
 });